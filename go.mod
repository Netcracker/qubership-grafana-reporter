module github.com/Netcracker/grafana-reporter

go 1.23.0

<<<<<<< HEAD
toolchain go1.24.3

require (
	github.com/stretchr/testify v1.10.0
	github.com/swaggo/swag v1.16.4
	golang.org/x/sync v0.12.0
=======
toolchain go1.24.1

require (
	github.com/stretchr/testify v1.10.0
	golang.org/x/sync v0.14.0
>>>>>>> 4d4d33aa
	gopkg.in/yaml.v3 v3.0.1
)

require (
	github.com/KyleBanks/depth v1.2.1 // indirect
	github.com/PuerkitoBio/purell v1.1.1 // indirect
	github.com/PuerkitoBio/urlesc v0.0.0-20170810143723-de5bf2ad4578 // indirect
	github.com/davecgh/go-spew v1.1.1 // indirect
	github.com/go-openapi/jsonpointer v0.19.5 // indirect
	github.com/go-openapi/jsonreference v0.19.6 // indirect
	github.com/go-openapi/spec v0.20.4 // indirect
	github.com/go-openapi/swag v0.19.15 // indirect
	github.com/josharian/intern v1.0.0 // indirect
	github.com/kr/pretty v0.3.1 // indirect
	github.com/mailru/easyjson v0.7.6 // indirect
	github.com/pmezard/go-difflib v1.0.0 // indirect
	github.com/rogpeppe/go-internal v1.10.0 // indirect
	golang.org/x/net v0.23.0 // indirect
	golang.org/x/sys v0.18.0 // indirect
	golang.org/x/text v0.14.0 // indirect
	golang.org/x/tools v0.7.0 // indirect
	gopkg.in/check.v1 v1.0.0-20201130134442-10cb98267c6c // indirect
	gopkg.in/yaml.v2 v2.4.0 // indirect
)<|MERGE_RESOLUTION|>--- conflicted
+++ resolved
@@ -2,20 +2,12 @@
 
 go 1.23.0
 
-<<<<<<< HEAD
 toolchain go1.24.3
 
 require (
 	github.com/stretchr/testify v1.10.0
 	github.com/swaggo/swag v1.16.4
-	golang.org/x/sync v0.12.0
-=======
-toolchain go1.24.1
-
-require (
-	github.com/stretchr/testify v1.10.0
-	golang.org/x/sync v0.14.0
->>>>>>> 4d4d33aa
+	golang.org/x/sync v0.1.0
 	gopkg.in/yaml.v3 v3.0.1
 )
 
